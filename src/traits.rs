--- conflicted
+++ resolved
@@ -11,11 +11,7 @@
     /// Panics if `bit_length` is less than 2, or greater than the bit size of the target `Uint`.
     ///
     /// See [`is_prime_with_rng`] for details about the performed checks.
-<<<<<<< HEAD
-    fn generate_prime_with_rng(rng: &mut impl CryptoRngCore, bit_length: u32, bits_precision: u32) -> Self;
-=======
     fn generate_prime_with_rng(rng: &mut impl CryptoRngCore, bit_length: u32) -> Self;
->>>>>>> d4941e9b
 
     /// Returns a random safe prime (that is, such that `(n - 1) / 2` is also prime)
     /// of size `bit_length` using the provided RNG.
@@ -23,11 +19,7 @@
     /// Panics if `bit_length` is less than 3, or greater than the bit size of the target `Uint`.
     ///
     /// See [`is_prime_with_rng`] for details about the performed checks.
-<<<<<<< HEAD
-    fn generate_safe_prime_with_rng(rng: &mut impl CryptoRngCore, bit_length: u32, bits_precision: u32) -> Self;
-=======
     fn generate_safe_prime_with_rng(rng: &mut impl CryptoRngCore, bit_length: u32) -> Self;
->>>>>>> d4941e9b
 
     /// Probabilistically checks if the given number is prime using the provided RNG.
     ///
@@ -44,19 +36,11 @@
 where
     T: Integer + RandomBits + RandomMod,
 {
-<<<<<<< HEAD
-    fn generate_prime_with_rng(rng: &mut impl CryptoRngCore, bit_length: u32, bits_precision: u32) -> Self {
-        generate_prime_with_rng(rng, bit_length, bits_precision)
-    }
-    fn generate_safe_prime_with_rng(rng: &mut impl CryptoRngCore, bit_length: u32, bits_precision: u32) -> Self {
-        generate_safe_prime_with_rng(rng, bit_length, bits_precision)
-=======
     fn generate_prime_with_rng(rng: &mut impl CryptoRngCore, bit_length: u32) -> Self {
         generate_prime_with_rng(rng, bit_length)
     }
     fn generate_safe_prime_with_rng(rng: &mut impl CryptoRngCore, bit_length: u32) -> Self {
         generate_safe_prime_with_rng(rng, bit_length)
->>>>>>> d4941e9b
     }
     fn is_prime_with_rng(&self, rng: &mut impl CryptoRngCore) -> bool {
         is_prime_with_rng(rng, self)
@@ -81,14 +65,8 @@
         assert!(!U64::from(13u32).is_safe_prime_with_rng(&mut OsRng));
         assert!(U64::from(11u32).is_safe_prime_with_rng(&mut OsRng));
 
-<<<<<<< HEAD
-        assert!(U64::generate_prime_with_rng(&mut OsRng, 10, U64::BITS).is_prime_with_rng(&mut OsRng));
-        assert!(U64::generate_safe_prime_with_rng(&mut OsRng, 10, U64::BITS).is_safe_prime_with_rng(&mut OsRng));
-=======
         assert!(U64::generate_prime_with_rng(&mut OsRng, 10).is_prime_with_rng(&mut OsRng));
-        assert!(
-            U64::generate_safe_prime_with_rng(&mut OsRng, 10).is_safe_prime_with_rng(&mut OsRng)
-        );
+        assert!(U64::generate_safe_prime_with_rng(&mut OsRng, 10).is_safe_prime_with_rng(&mut OsRng));
     }
 
     #[test]
@@ -100,8 +78,6 @@
         assert!(BoxedUint::from(11u32).is_safe_prime_with_rng(&mut OsRng));
 
         assert!(BoxedUint::generate_prime_with_rng(&mut OsRng, 10).is_prime_with_rng(&mut OsRng));
-        assert!(BoxedUint::generate_safe_prime_with_rng(&mut OsRng, 10)
-            .is_safe_prime_with_rng(&mut OsRng));
->>>>>>> d4941e9b
+        assert!(BoxedUint::generate_safe_prime_with_rng(&mut OsRng, 10).is_safe_prime_with_rng(&mut OsRng));
     }
 }