--- conflicted
+++ resolved
@@ -14,10 +14,7 @@
 ///
 /// *Panics*: if the `bit_length` is bigger than the bits available in the `Integer`, e.g. 37 for a
 /// `U32`.
-pub fn random_odd_integer<T: Integer + RandomBits>(
-    rng: &mut impl CryptoRngCore,
-    bit_length: NonZeroU32,
-) -> Odd<T> {
+pub fn random_odd_integer<T: Integer + RandomBits>(rng: &mut impl CryptoRngCore, bit_length: NonZeroU32) -> Odd<T> {
     let bit_length = bit_length.get();
 
     let mut random = T::random_bits(rng, bit_length);
@@ -272,13 +269,8 @@
         let max_prime = SMALL_PRIMES[SMALL_PRIMES.len() - 1];
 
         let mut rng = ChaCha8Rng::from_seed(*b"01234567890123456789012345678901");
-<<<<<<< HEAD
-        let start = random_odd_integer::<U64>(&mut rng, NonZeroU32::new(32).unwrap(), U64::BITS).get();
-        for num in Sieve::new(&start, NonZeroU32::new(32).unwrap(), false).take(100) {
-=======
         let start = random_odd_integer::<U64>(&mut rng, NonZeroU32::new(32).unwrap()).get();
         for num in Sieve::new(start, NonZeroU32::new(32).unwrap(), false).take(100) {
->>>>>>> d4941e9b
             let num_u64 = u64::from(num);
             assert!(num_u64.leading_zeros() == 32);
 
@@ -293,9 +285,7 @@
         let max_prime = SMALL_PRIMES[SMALL_PRIMES.len() - 1];
 
         let mut rng = ChaCha8Rng::from_seed(*b"01234567890123456789012345678901");
-        let start =
-            random_odd_integer::<crypto_bigint::BoxedUint>(&mut rng, NonZeroU32::new(32).unwrap())
-                .get();
+        let start = random_odd_integer::<crypto_bigint::BoxedUint>(&mut rng, NonZeroU32::new(32).unwrap()).get();
 
         for num in Sieve::new(start, NonZeroU32::new(32).unwrap(), false).take(100) {
             // For 32-bit targets
@@ -311,16 +301,7 @@
     }
 
     fn check_sieve(start: u32, bit_length: u32, safe_prime: bool, reference: &[u32]) {
-<<<<<<< HEAD
-        let test = Sieve::new(&U64::from(start), NonZeroU32::new(bit_length).unwrap(), safe_prime).collect::<Vec<_>>();
-=======
-        let test = Sieve::new(
-            U64::from(start),
-            NonZeroU32::new(bit_length).unwrap(),
-            safe_prime,
-        )
-        .collect::<Vec<_>>();
->>>>>>> d4941e9b
+        let test = Sieve::new(U64::from(start), NonZeroU32::new(bit_length).unwrap(), safe_prime).collect::<Vec<_>>();
         assert_eq!(test.len(), reference.len());
         for (x, y) in test.iter().zip(reference.iter()) {
             assert_eq!(x, &U64::from(*y));
@@ -381,19 +362,13 @@
     #[test]
     fn random_below_max_length() {
         for _ in 0..10 {
-<<<<<<< HEAD
-            let r = random_odd_integer::<U64>(&mut OsRng, NonZeroU32::new(50).unwrap(), U64::BITS).get();
-=======
             let r = random_odd_integer::<U64>(&mut OsRng, NonZeroU32::new(50).unwrap()).get();
->>>>>>> d4941e9b
             assert_eq!(r.bits(), 50);
         }
     }
 
     #[test]
-    #[should_panic(
-        expected = "try_random_bits() failed: BitLengthTooLarge { bit_length: 65, bits_precision: 64 }"
-    )]
+    #[should_panic(expected = "try_random_bits() failed: BitLengthTooLarge { bit_length: 65, bits_precision: 64 }")]
     fn random_odd_uint_too_many_bits() {
         let _p = random_odd_integer::<U64>(&mut OsRng, NonZeroU32::new(65).unwrap());
     }
