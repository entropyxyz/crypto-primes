[package]
name = "crypto-primes"
version = "0.7.0-dev"
edition = "2021"
license = "Apache-2.0 OR MIT"
description = "Random prime number generation and primality checking library"
repository = "https://github.com/entropyxyz/crypto-primes"
readme = "README.md"
categories = ["cryptography", "no-std"]
rust-version = "1.83"

[dependencies]
<<<<<<< HEAD
crypto-bigint = { version = "0.7.0-pre.0", default-features = false, features = ["rand_core"] }
num-traits = { version = "0.2.19", default-features = false }
=======
crypto-bigint = { version = "0.7.0-pre.1", default-features = false, features = ["rand_core"] }
>>>>>>> e0e4cfe9
rand_core = { version = "0.9.2", default-features = false }
rayon = { version = "1", optional = true, default-features = false }

# Optional dependencies used in tests and benchmarks
openssl = { version = "0.10.39", optional = true, features = ["vendored"] }
rug = { version = "1.26", optional = true, default-features = false, features = ["integer"] }
glass_pumpkin = { version = "1", optional = true }

[dev-dependencies]
rand_core = { version = "0.9.2", default-features = false, features = ["os_rng"] }
# need `crypto-bigint` with `alloc` to test `BoxedUint`
crypto-bigint = { version = "0.7.0-pre.1", default-features = false, features = ["alloc"] }
rand_chacha = "0.9"
criterion = { version = "0.5", features = ["html_reports"] }
num-modular = { version = "0.5", features = ["num-bigint"] }
num-bigint = "0.4"
num-integer = "0.1"
proptest = "1"
num-prime = "0.4.3"
num_cpus = "1.16"
float-cmp = "0.10"

# Temporary old versions for `glass_pumpkin` tests. Remove when `glass_pumpking` switches to `rand_core=0.9`.
rand_core_06 = { package = "rand_core", version = "0.6.4", default-features = false }
rand_chacha_03 = { package = "rand_chacha", version = "0.3", default-features = false }

[features]
tests-openssl = ["openssl"]
tests-gmp = ["rug/std"]
tests-glass-pumpkin = ["glass_pumpkin"]
tests-exhaustive = []
tests-all = ["tests-openssl", "tests-gmp", "tests-exhaustive", "tests-glass-pumpkin"]
multicore = ["rayon"]

[package.metadata.docs.rs]
features = ["default"]
# Used to conditionally enable the unstable feature `doc-cfg`
rustdoc-args = ["--cfg", "docsrs"]

[[bench]]
name = "bench"
harness = false

[[bench]]
name = "cctv"
harness = false<|MERGE_RESOLUTION|>--- conflicted
+++ resolved
@@ -10,12 +10,8 @@
 rust-version = "1.83"
 
 [dependencies]
-<<<<<<< HEAD
 crypto-bigint = { version = "0.7.0-pre.0", default-features = false, features = ["rand_core"] }
 num-traits = { version = "0.2.19", default-features = false }
-=======
-crypto-bigint = { version = "0.7.0-pre.1", default-features = false, features = ["rand_core"] }
->>>>>>> e0e4cfe9
 rand_core = { version = "0.9.2", default-features = false }
 rayon = { version = "1", optional = true, default-features = false }
 
